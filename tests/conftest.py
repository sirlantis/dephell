# built-in
import shutil
import socket
from pathlib import Path

# external
import pytest


true_socket = socket.socket
true_connect = socket.socket.connect


class SocketBlockedError(RuntimeError):
    pass


class SocketConnectBlockedError(RuntimeError):
    pass


@pytest.fixture()
def socket_disabled():
    disable_socket()
    yield
    socket.socket = true_socket


def pytest_runtest_setup(item):
    """
    + socket disabled by default
    + @pytest.mark.allow_hosts() -- allow all connections
    + @pytest.mark.allow_hosts(['pypi,org']) -- allow pypi.org connections
    """
    marker = item.get_closest_marker('allow_hosts')
    hosts = None
    # if test marked with allow_hosts and hosts specified
    if marker and marker.args:
        hosts = marker.args[0]

    if marker:  # if test marked with allow_hosts
        if hosts is not None:  # if hosts are specified, allow only them
            socket_allow_hosts(hosts)
    else:  # if test not marked, disable socket at all
        disable_socket()


def pytest_runtest_teardown():
    socket.socket.connect = true_connect
    socket.socket = true_socket


def disable_socket():
    def guarded(*args, **kwargs):
        raise SocketBlockedError('use @pytest.mark.allow_hosts to unblock some hosts')

    socket.socket = guarded


def socket_allow_hosts(allowed=None):
    def guarded_connect(inst, *args):
        host = args[0][0]
        if host and host in allowed:
            return true_connect(inst, *args)
        raise SocketConnectBlockedError(allowed, host)

    socket.socket.connect = guarded_connect


@pytest.fixture()
def temp_path(tmp_path: Path):
    for path in tmp_path.iterdir():
        if path.is_file():
            path.unlink()
        else:
            shutil.rmtree(str(path))
    yield tmp_path


<<<<<<< HEAD
@pytest.fixture()
def temp_cache(temp_path):
    from dephell.config import config

    config.attach({'cache': {'path': str(temp_path)}})
=======
@pytest.fixture
def requirements_dir() -> Path:
    """ Return the absolute Path to 'tests/requirements' """
    return Path(__file__).parent / Path('requirements')
>>>>>>> 1ff37222
<|MERGE_RESOLUTION|>--- conflicted
+++ resolved
@@ -77,15 +77,14 @@
     yield tmp_path
 
 
-<<<<<<< HEAD
 @pytest.fixture()
 def temp_cache(temp_path):
     from dephell.config import config
 
     config.attach({'cache': {'path': str(temp_path)}})
-=======
+
+
 @pytest.fixture
 def requirements_dir() -> Path:
     """ Return the absolute Path to 'tests/requirements' """
-    return Path(__file__).parent / Path('requirements')
->>>>>>> 1ff37222
+    return Path(__file__).parent / Path('requirements')