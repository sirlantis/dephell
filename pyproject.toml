
# Default section.
# Convert dephell metainfo and dependencies from poetry to setup.py:
# $ dephell deps convert
[tool.dephell.main]
# read from poetry format
from = {format = "poetry", path = "pyproject.toml"}
# and convert into setup.py
to = {format = "setuppy", path = "setup.py"}

# explicitly specify your versioning scheme to let your users know what they can expect
versioning = "semver"

# Make lockfile
# $ dephell deps convert --env=lock
[tool.dephell.lock]
from = {format = "poetry", path = "pyproject.toml"}
to = {format = "poetrylock", path = "poetry.lock"}

# Install flake8 with plugin in the separated venv and run it:
# $ dephell venv create --env=flake8
# $ dephell deps install --env=flake8
# $ dephell venv run --env=flake8
[tool.dephell.flake8]
# read requirements file
from = {format = "pip", path = "requirements-flake.txt"}
# run this command
command = "flake8"

[tool.dephell.typing]
from = {format = "poetry", path = "pyproject.toml"}
# mypy isn't specified in dependencies,
# but `dephell venv run` command will install it automatically
command = "mypy --ignore-missing-imports --allow-redefinition dephell"

# Test project package in the separated venv:
# $ dephell project test --env=pytest
[tool.dephell.pytest]
# read dependencies from poetry format
from = {format = "poetry", path = "pyproject.toml"}
# install dependencies from `dependencies` section and `tests` extra
envs = ["main", "tests"]
# copy files that requred for tests
tests = ["tests", "README.md"]
# run command `pytest`
command = "python -m pytest tests/"

[tool.dephell.pypy]
from = {format = "poetry", path = "pyproject.toml"}
# force python interpreter for env
python = "pypy3"
command = "pytest -x tests/"

# Install `docs` extra dependencies  in the separated venv and run sphinx:
# $ dephell venv create --env=docs
# $ dephell deps install --env=docs
# $ dephell venv run --env=docs
[tool.dephell.docs]
# read dependencies from poetry format
from = {format = "poetry", path = "pyproject.toml"}
# install only `docs` extra dependencies
envs = ["docs"]
# run this command:
command = "sphinx-build -W docs docs/build"

[tool.dephell.vendorized]
from = {format = "poetry", path = "pyproject.toml"}
to = {format = "wheel", path = "dist-vendored/"}
envs = ["main"]

# Make vendorized version of the project:
# dephell vendor download --env=vendorized
# dephell vendor import --env=vendorized
[tool.dephell.vendorized.vendor]
path = "dephell_vendor"
exclude = ["jinja2", "test", "setuptools", "pip"]


# -- ISORT -- #

[tool.isort]
skip = "tests/requirements"
line_length = 120
combine_as_imports = true
balanced_wrapping = true
lines_after_imports = 2
not_skip = "__init__.py"
multi_line_output = 5

import_heading_stdlib = "built-in"
import_heading_thirdparty = "external"
import_heading_firstparty = "project"
import_heading_localfolder = "app"

# -- POETRY -- #

[tool.poetry]
name = "dephell"
version = "0.7.5"
authors = ["Gram <master_fess@mail.ru>"]
description = "Dependency resolution for Python"
readme = "README.md"
license = "MIT"
repository = "https://github.com/dephell/dephell"
documentation = "https://dephell.readthedocs.io/ "
keywords = [
    "dephell", "packaging", "dependency", "dependencies", "venv", "licenses",
    "pip", "poetry", "pipfile", "pipenv", "setuptools",
]
# https://pypi.org/classifiers/
classifiers = [
    "Development Status :: 4 - Beta",
    "Environment :: Console",
    "Framework :: Setuptools Plugin",
    "Intended Audience :: Developers",
    "License :: OSI Approved :: MIT License",
    "Programming Language :: Python",
    "Topic :: Security",  # because we lock dependencies with hashes :)
    "Topic :: Software Development :: Build Tools",
    "Topic :: Software Development :: Libraries :: Python Modules",
]

[tool.poetry.scripts]
dephell = "dephell.cli:entrypoint"

[tool.poetry.dependencies]
python = ">=3.5"
aiohttp = "*"
appdirs = "*"
attrs = "*"
bowler = {version = "*", python = ">=3.6"}
bowler-py35 = {version = ">=0.9.1", python = "<3.6"}
cerberus = ">=1.3"
<<<<<<< HEAD
docker = "*"
dockerpty = "*"
=======
fissix = {version = "*", python = ">=3.6", allows-prereleases = true}
fissix-py35 = {version = "*", python = "<3.6"}
>>>>>>> 16c1a6ec
html5lib = "*"
jinja2 = "*"
m2r = "*"
packaging = "*"
pip = ">=18.0"
pyyaml = "*"  # TODO: replace by ruamel.yaml when migrate from poetry format to flit
requests = "*"
setuptools = "*"
tomlkit = "*"
yaspin = "*"

# optional
aiofiles = {optional = true,version = "*"}
autopep8 = {optional = true,version = "*"}
colorama = {optional = true,version = "*"}
graphviz = {optional = true,version = "*"}
yapf = {optional = true,version = "*"}

# dephell ecosystem
dephell-archive = ">=0.1.5"
dephell-discover = ">=0.2.6"
dephell-licenses = ">=0.1.6"
dephell-links = ">=0.1.4"
dephell-markers = ">=1.0.0"
dephell-pythons = ">=0.1.11"
dephell-shells = ">=0.1.3"
dephell-specifier = ">=0.1.7"
dephell-venvs = ">=0.1.16"
dephell-versioning = "*"

[tool.poetry.dev-dependencies]
pytest = "*"
requests-mock = "*"
aioresponses = "*"

sphinx = "*"
recommonmark = "*"
sphinx-rtd-theme = "*"
pygments-github-lexers = "*"
# pre-commit = "*"

[tool.poetry.extras]
full = ["aiofiles", "autopep8", "colorama", "graphviz", "yapf"]
tests = ["pytest", "requests-mock", "aioresponses"]
docs = ["sphinx", "recommonmark", "sphinx-rtd-theme", "pygments-github-lexers"]<|MERGE_RESOLUTION|>--- conflicted
+++ resolved
@@ -131,13 +131,10 @@
 bowler = {version = "*", python = ">=3.6"}
 bowler-py35 = {version = ">=0.9.1", python = "<3.6"}
 cerberus = ">=1.3"
-<<<<<<< HEAD
 docker = "*"
 dockerpty = "*"
-=======
 fissix = {version = "*", python = ">=3.6", allows-prereleases = true}
 fissix-py35 = {version = "*", python = "<3.6"}
->>>>>>> 16c1a6ec
 html5lib = "*"
 jinja2 = "*"
 m2r = "*"
