from dephell_versioning import get_schemes

# app
from ..constants import FORMATS, LOG_FORMATTERS, LOG_LEVELS, REPOSITORIES, STRATEGIES


env_help = (
    'Pipenv has 2 envs in same file: main and dev. '
    'For poetry you can also use main-opt and dev-opt '
    'that indicates to install optional requirements '
    'from given env.'
)


def build_config(parser):
    config_group = parser.add_argument_group('Configuration file')
    config_group.add_argument('-c', '--config', help='path to config file.')
    config_group.add_argument('-e', '--env', default='main', help='environment in config.')


def build_from(parser):
    from_group = parser.add_argument_group('Input file')
    from_group.add_argument('--from', help='path or format for reading requirements.')
    from_group.add_argument('--from-format', choices=FORMATS, help='format for reading requirements.')
    from_group.add_argument('--from-path', help='path to input file.')


def build_to(parser):
    to_group = parser.add_argument_group('Output file')
    to_group.add_argument('--to', help='path or format for writing requirements.')
    to_group.add_argument('--to-format', choices=FORMATS, help='output requirements file format.')
    to_group.add_argument('--to-path', help='path to output file.')
    to_group.add_argument(
        '--sdist-ratio',
        help='ratio of tests and project size after which tests will be excluded from sdist.',
    )


def build_resolver(parser):
    resolver_group = parser.add_argument_group('Resolver rules')
    resolver_group.add_argument('--strategy', choices=STRATEGIES, help='Algorithm to select best release.')
    resolver_group.add_argument('--prereleases', action='store_true', help='Allow prereleases')
    resolver_group.add_argument('--mutations', type=int, help='Maximum mutations limit')


def build_api(parser):
    api_group = parser.add_argument_group('APIs endpoints')
    api_group.add_argument('--warehouse', nargs='*', help='warehouse API URL.')
    api_group.add_argument('--bitbucket', help='bitbucket API URL.')
    api_group.add_argument('--repo', choices=REPOSITORIES, help='force repository for first-level deps.')


def build_output(parser):
    output_group = parser.add_argument_group('Console output')
    output_group.add_argument('--format', choices=LOG_FORMATTERS, help='output format.')
    output_group.add_argument('--level', choices=LOG_LEVELS, help='minimal level for log messages.')

    output_group.add_argument('--nocolors', action='store_true', help='do not color output.')
    output_group.add_argument('--silent', action='store_true', help='suppress any output except errors.')
    output_group.add_argument('--filter', help='filter for JSON output.')

    output_group.add_argument('--traceback', action='store_true', help='show traceback for exceptions.')
    output_group.add_argument('--pdb', action='store_true', help='run pdb for critical exceptions.')


def build_venv(parser):
    venv_group = parser.add_argument_group('Virtual environment')
    venv_group.add_argument('--venv', help='path to venv directory for project.')
    venv_group.add_argument('--python', help='python version for venv.')
    venv_group.add_argument('--dotenv', help='path to .env file')


def build_other(parser):
    other_group = parser.add_argument_group('Other')

    other_group.add_argument('--cache-path', help='path to dephell cache')
    other_group.add_argument('--cache-ttl', type=int, help='Time to live for releases list cache')

    other_group.add_argument('--project', help='path to the current project')
    other_group.add_argument('--bin', help='path to the dir for installing scripts')

    other_group.add_argument('--envs', nargs='*', help='environments (main, dev) or extras to install')
    other_group.add_argument('--tests', nargs='*', help='paths to test files')
<<<<<<< HEAD
    other_group.add_argument('--versioning', choices=sorted(VERSION_SCHEMES),
=======
    other_group.add_argument('--versioning', choices=sorted(get_schemes()),
>>>>>>> 46275194
                             help='versioning scheme for project')<|MERGE_RESOLUTION|>--- conflicted
+++ resolved
@@ -81,9 +81,5 @@
 
     other_group.add_argument('--envs', nargs='*', help='environments (main, dev) or extras to install')
     other_group.add_argument('--tests', nargs='*', help='paths to test files')
-<<<<<<< HEAD
-    other_group.add_argument('--versioning', choices=sorted(VERSION_SCHEMES),
-=======
     other_group.add_argument('--versioning', choices=sorted(get_schemes()),
->>>>>>> 46275194
                              help='versioning scheme for project')